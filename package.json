--- conflicted
+++ resolved
@@ -93,14 +93,6 @@
   "devDependencies": {
     "@stacksjs/docs": "^0.70.23",
     "@stacksjs/eslint-config": "^4.14.0-beta.3",
-<<<<<<< HEAD
-    "@types/bun": "^1.3.0",
-    "better-dx": "^0.1.7",
-    "buddy-bot": "^0.9.9",
-    "bun-plugin-dtsx": "^0.21.12",
-    "typescript": "^5.9.3"
-=======
     "better-dx": "^0.1.7"
->>>>>>> 71693ea2
   }
 }